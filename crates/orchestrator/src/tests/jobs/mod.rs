use std::collections::HashMap;
use std::sync::Arc;
use std::time::Duration;

use mockall::predicate::eq;
use mongodb::bson::doc;
use omniqueue::QueueError;
use rstest::rstest;
use tokio::time::sleep;
use uuid::Uuid;

<<<<<<< HEAD
use super::database::build_job_item;
use crate::config::config;
use crate::jobs::handle_job_failure;
use crate::jobs::types::{JobStatus, JobType};
use crate::tests::config::TestConfigBuilder;
=======
use crate::jobs::constants::{JOB_PROCESS_ATTEMPT_METADATA_KEY, JOB_VERIFICATION_ATTEMPT_METADATA_KEY};
use crate::jobs::handle_job_failure;
use crate::jobs::job_handler_factory::mock_factory;
use crate::jobs::types::JobType;
use crate::jobs::types::{ExternalId, JobItem, JobVerificationStatus};
use crate::jobs::{create_job, increment_key_in_metadata, process_job, verify_job, Job, MockJob};
use crate::queue::job_queue::{JOB_PROCESSING_QUEUE, JOB_VERIFICATION_QUEUE};
use crate::tests::common::MessagePayloadType;
use crate::tests::config::ConfigType;
use crate::{jobs::types::JobStatus, tests::config::TestConfigBuilder};

use super::database::build_job_item;
>>>>>>> 05e8acb7

#[cfg(test)]
pub mod da_job;

#[cfg(test)]
pub mod proving_job;

#[cfg(test)]
pub mod state_update_job;

<<<<<<< HEAD
#[cfg(test)]
pub mod snos_job;

use std::collections::HashMap;
use std::sync::Arc;
use std::time::Duration;

use assert_matches::assert_matches;
use chrono::{SubsecRound, Utc};
use mockall::predicate::eq;
use mongodb::bson::doc;
use omniqueue::QueueError;
use tokio::time::sleep;
use uuid::Uuid;

use crate::jobs::constants::{JOB_PROCESS_ATTEMPT_METADATA_KEY, JOB_VERIFICATION_ATTEMPT_METADATA_KEY};
use crate::jobs::job_handler_factory::mock_factory;
use crate::jobs::types::{ExternalId, JobItem, JobVerificationStatus};
use crate::jobs::{create_job, increment_key_in_metadata, process_job, verify_job, Job, MockJob};
use crate::queue::job_queue::{JOB_PROCESSING_QUEUE, JOB_VERIFICATION_QUEUE};
use crate::tests::common::MessagePayloadType;
=======
use assert_matches::assert_matches;
use chrono::{SubsecRound, Utc};
>>>>>>> 05e8acb7

/// Tests `create_job` function when job is not existing in the db.
#[rstest]
#[tokio::test]
async fn create_job_job_does_not_exists_in_db_works() {
    let job_item = build_job_item_by_type_and_status(JobType::SnosRun, JobStatus::Created, "0".to_string());
    let mut job_handler = MockJob::new();

    // Adding expectation for creation of new job.
    let job_item_clone = job_item.clone();
    job_handler.expect_create_job().times(1).returning(move |_, _, _| Ok(job_item_clone.clone()));

    let services = TestConfigBuilder::new()
        .configure_database(ConfigType::Actual)
        .configure_queue_client(ConfigType::Actual)
        .build()
        .await;

    // Mocking the `get_job_handler` call in create_job function.
    let job_handler: Arc<Box<dyn Job>> = Arc::new(Box::new(job_handler));
    let ctx = mock_factory::get_job_handler_context();
    ctx.expect().times(1).with(eq(JobType::SnosRun)).return_once(move |_| Arc::clone(&job_handler));

    assert!(create_job(JobType::SnosRun, "0".to_string(), HashMap::new(), services.config.clone()).await.is_ok());

    let mut hashmap: HashMap<String, String> = HashMap::new();
    hashmap.insert(JOB_PROCESS_ATTEMPT_METADATA_KEY.to_string(), "0".to_string());
    hashmap.insert(JOB_VERIFICATION_ATTEMPT_METADATA_KEY.to_string(), "0".to_string());

    // Db checks.
    let job_in_db = services.config.database().get_job_by_id(job_item.id).await.unwrap().unwrap();
    assert_eq!(job_in_db.id, job_item.id);
    assert_eq!(job_in_db.internal_id, job_item.internal_id);
    assert_eq!(job_in_db.metadata, hashmap);

    // Waiting for 5 secs for message to be passed into the queue
    sleep(Duration::from_secs(5)).await;

    // Queue checks.
    let consumed_messages =
        services.config.queue().consume_message_from_queue(JOB_PROCESSING_QUEUE.to_string()).await.unwrap();
    let consumed_message_payload: MessagePayloadType = consumed_messages.payload_serde_json().unwrap().unwrap();
    assert_eq!(consumed_message_payload.id, job_item.id);
}

/// Tests `create_job` function when job is already existing in the db.
#[rstest]
#[tokio::test]
async fn create_job_job_exists_in_db_works() {
    let job_item = build_job_item_by_type_and_status(JobType::ProofCreation, JobStatus::Created, "0".to_string());

    let services = TestConfigBuilder::new()
        .configure_database(ConfigType::Actual)
        .configure_queue_client(ConfigType::Actual)
        .build()
        .await;

    let database_client = services.config.database();
    database_client.create_job(job_item).await.unwrap();

    assert!(create_job(JobType::ProofCreation, "0".to_string(), HashMap::new(), services.config.clone())
        .await
        .is_err());

    // Waiting for 5 secs for message to be passed into the queue
    sleep(Duration::from_secs(5)).await;

    // Queue checks.
    let consumed_messages =
        services.config.queue().consume_message_from_queue(JOB_PROCESSING_QUEUE.to_string()).await.unwrap_err();
    assert_matches!(consumed_messages, QueueError::NoData);
}

/// Tests `create_job` function when job handler is not implemented in the `get_job_handler`
/// This test should fail as job handler is not implemented in the `factory.rs`
#[rstest]
#[should_panic(expected = "Job type not implemented yet.")]
#[tokio::test]
async fn create_job_job_handler_is_not_implemented_panics() {
    let services = TestConfigBuilder::new()
        .configure_database(ConfigType::Actual)
        .configure_queue_client(ConfigType::Actual)
        .build()
        .await;

    // Mocking the `get_job_handler` call in create_job function.
    let ctx = mock_factory::get_job_handler_context();
    ctx.expect().times(1).returning(|_| panic!("Job type not implemented yet."));

    assert!(create_job(JobType::ProofCreation, "0".to_string(), HashMap::new(), services.config.clone())
        .await
        .is_err());

    // Waiting for 5 secs for message to be passed into the queue
    sleep(Duration::from_secs(5)).await;

    // Queue checks.
    let consumed_messages =
        services.config.queue().consume_message_from_queue(JOB_PROCESSING_QUEUE.to_string()).await.unwrap_err();
    assert_matches!(consumed_messages, QueueError::NoData);
}

/// Tests `process_job` function when job is already existing in the db and job status is either
/// `Created` or `VerificationFailed`.
#[rstest]
#[case(JobType::SnosRun, JobStatus::Created)]
#[case(JobType::DataSubmission, JobStatus::VerificationFailed)]
#[tokio::test]
async fn process_job_with_job_exists_in_db_and_valid_job_processing_status_works(
    #[case] job_type: JobType,
    #[case] job_status: JobStatus,
) {
    let job_item = build_job_item_by_type_and_status(job_type.clone(), job_status.clone(), "1".to_string());

    // Building config
    let services = TestConfigBuilder::new()
        .configure_database(ConfigType::Actual)
        .configure_queue_client(ConfigType::Actual)
        .build()
        .await;
    let database_client = services.config.database();

    let mut job_handler = MockJob::new();

    // Creating job in database
    database_client.create_job(job_item.clone()).await.unwrap();
    // Expecting process job function in job processor to return the external ID.
    job_handler.expect_process_job().times(1).returning(move |_, _| Ok("0xbeef".to_string()));
    job_handler.expect_verification_polling_delay_seconds().return_const(1u64);

    // Mocking the `get_job_handler` call in create_job function.
    let job_handler: Arc<Box<dyn Job>> = Arc::new(Box::new(job_handler));
    let ctx = mock_factory::get_job_handler_context();
    ctx.expect().times(1).with(eq(job_type.clone())).returning(move |_| Arc::clone(&job_handler));

    assert!(process_job(job_item.id, services.config.clone()).await.is_ok());
    // Getting the updated job.
    let updated_job = database_client.get_job_by_id(job_item.id).await.unwrap().unwrap();
    // checking if job_status is updated in db
    assert_eq!(updated_job.status, JobStatus::PendingVerification);
    assert_eq!(updated_job.external_id, ExternalId::String(Box::from("0xbeef")));
    assert_eq!(updated_job.metadata.get(JOB_PROCESS_ATTEMPT_METADATA_KEY).unwrap(), "1");

    // Waiting for 5 secs for message to be passed into the queue
    sleep(Duration::from_secs(5)).await;

    // Queue checks
    let consumed_messages =
        services.config.queue().consume_message_from_queue(JOB_VERIFICATION_QUEUE.to_string()).await.unwrap();
    let consumed_message_payload: MessagePayloadType = consumed_messages.payload_serde_json().unwrap().unwrap();
    assert_eq!(consumed_message_payload.id, job_item.id);
}

/// Tests `process_job` function when job is already existing in the db and job status is not
/// `Created` or `VerificationFailed`.
#[rstest]
#[tokio::test]
async fn process_job_with_job_exists_in_db_with_invalid_job_processing_status_errors() {
    // Creating a job with Completed status which is invalid processing.
    let job_item = build_job_item_by_type_and_status(JobType::SnosRun, JobStatus::Completed, "1".to_string());

    // building config
    let services = TestConfigBuilder::new()
        .configure_database(ConfigType::Actual)
        .configure_queue_client(ConfigType::Actual)
        .build()
        .await;
    let database_client = services.config.database();

    // creating job in database
    database_client.create_job(job_item.clone()).await.unwrap();

    assert!(process_job(job_item.id, services.config.clone()).await.is_err());

    let job_in_db = database_client.get_job_by_id(job_item.id).await.unwrap().unwrap();
    // Job should be untouched in db.
    assert_eq!(job_in_db, job_item);

    // Waiting for 5 secs for message to be passed into the queue
    sleep(Duration::from_secs(5)).await;

    // Queue checks.
    let consumed_messages =
        services.config.queue().consume_message_from_queue(JOB_VERIFICATION_QUEUE.to_string()).await.unwrap_err();
    assert_matches!(consumed_messages, QueueError::NoData);
}

/// Tests `process_job` function when job is not in the db
/// This test should fail
#[rstest]
#[tokio::test]
async fn process_job_job_does_not_exists_in_db_works() {
    // Creating a valid job which is not existing in the db.
    let job_item = build_job_item_by_type_and_status(JobType::SnosRun, JobStatus::Created, "1".to_string());

    // building config
    let services = TestConfigBuilder::new()
        .configure_database(ConfigType::Actual)
        .configure_queue_client(ConfigType::Actual)
        .build()
        .await;

    assert!(process_job(job_item.id, services.config.clone()).await.is_err());

    // Waiting for 5 secs for message to be passed into the queue
    sleep(Duration::from_secs(5)).await;

    // Queue checks.
    let consumed_messages =
        services.config.queue().consume_message_from_queue(JOB_VERIFICATION_QUEUE.to_string()).await.unwrap_err();
    assert_matches!(consumed_messages, QueueError::NoData);
}

/// Tests `process_job` function when 2 workers try to process the same job.
/// This test should fail because once the job is locked for processing on one
/// worker it should not be accessed by another worker and should throw an error
/// when updating the job status.
#[rstest]
#[tokio::test]
async fn process_job_two_workers_process_same_job_works() {
    let mut job_handler = MockJob::new();
    // Expecting process job function in job processor to return the external ID.
    job_handler.expect_process_job().times(1).returning(move |_, _| Ok("0xbeef".to_string()));
    job_handler.expect_verification_polling_delay_seconds().return_const(1u64);

    // Mocking the `get_job_handler` call in create_job function.
    let job_handler: Arc<Box<dyn Job>> = Arc::new(Box::new(job_handler));
    let ctx = mock_factory::get_job_handler_context();
    ctx.expect().times(1).with(eq(JobType::SnosRun)).returning(move |_| Arc::clone(&job_handler));

    // building config
    let services = TestConfigBuilder::new()
        .configure_database(ConfigType::Actual)
        .configure_queue_client(ConfigType::Actual)
        .build()
        .await;
    let db_client = services.config.database();

    let job_item = build_job_item_by_type_and_status(JobType::SnosRun, JobStatus::Created, "1".to_string());

    // Creating the job in the db
    db_client.create_job(job_item.clone()).await.unwrap();

    let config_1 = services.config.clone();
    let config_2 = services.config.clone();

    // Simulating the two workers, Uuid has in-built copy trait
    let worker_1 = tokio::spawn(async move { process_job(job_item.id, config_1).await });
    let worker_2 = tokio::spawn(async move { process_job(job_item.id, config_2).await });

    // waiting for workers to complete the processing
    let (result_1, result_2) = tokio::join!(worker_1, worker_2);

    assert_ne!(
        result_1.unwrap().is_ok(),
        result_2.unwrap().is_ok(),
        "One worker should succeed and the other should fail"
    );

    // Waiting for 5 secs for job to be updated in the db
    sleep(Duration::from_secs(5)).await;

    let final_job_in_db = db_client.get_job_by_id(job_item.id).await.unwrap().unwrap();
    assert_eq!(final_job_in_db.status, JobStatus::PendingVerification);
}

/// Tests `verify_job` function when job is having expected status
/// and returns a `Verified` verification status.
#[rstest]
#[tokio::test]
async fn verify_job_with_verified_status_works() {
    let job_item =
        build_job_item_by_type_and_status(JobType::DataSubmission, JobStatus::PendingVerification, "1".to_string());

    // building config
    let services = TestConfigBuilder::new()
        .configure_database(ConfigType::Actual)
        .configure_queue_client(ConfigType::Actual)
        .build()
        .await;

    let database_client = services.config.database();
    let mut job_handler = MockJob::new();

    // creating job in database
    database_client.create_job(job_item.clone()).await.unwrap();
    // expecting process job function in job processor to return the external ID
    job_handler.expect_verify_job().times(1).returning(move |_, _| Ok(JobVerificationStatus::Verified));
    job_handler.expect_max_process_attempts().returning(move || 2u64);

    let job_handler: Arc<Box<dyn Job>> = Arc::new(Box::new(job_handler));
    let ctx = mock_factory::get_job_handler_context();
    // Mocking the `get_job_handler` call in create_job function.
    ctx.expect().times(1).with(eq(JobType::DataSubmission)).returning(move |_| Arc::clone(&job_handler));

    assert!(verify_job(job_item.id, services.config.clone()).await.is_ok());

    // DB checks.
    let updated_job = database_client.get_job_by_id(job_item.id).await.unwrap().unwrap();
    assert_eq!(updated_job.status, JobStatus::Completed);

    // Waiting for 5 secs for message to be passed into the queue
    sleep(Duration::from_secs(5)).await;

    // Queue checks.
    let consumed_messages_verification_queue =
        services.config.queue().consume_message_from_queue(JOB_VERIFICATION_QUEUE.to_string()).await.unwrap_err();
    assert_matches!(consumed_messages_verification_queue, QueueError::NoData);
    let consumed_messages_processing_queue =
        services.config.queue().consume_message_from_queue(JOB_PROCESSING_QUEUE.to_string()).await.unwrap_err();
    assert_matches!(consumed_messages_processing_queue, QueueError::NoData);
}

/// Tests `verify_job` function when job is having expected status
/// and returns a `Rejected` verification status.
#[rstest]
#[tokio::test]
async fn verify_job_with_rejected_status_adds_to_queue_works() {
    let job_item =
        build_job_item_by_type_and_status(JobType::DataSubmission, JobStatus::PendingVerification, "1".to_string());

    // building config
    let services = TestConfigBuilder::new()
        .configure_database(ConfigType::Actual)
        .configure_queue_client(ConfigType::Actual)
        .build()
        .await;

    let database_client = services.config.database();
    let mut job_handler = MockJob::new();

    // creating job in database
    database_client.create_job(job_item.clone()).await.unwrap();
    job_handler.expect_verify_job().times(1).returning(move |_, _| Ok(JobVerificationStatus::Rejected("".to_string())));
    job_handler.expect_max_process_attempts().returning(move || 2u64);

    let job_handler: Arc<Box<dyn Job>> = Arc::new(Box::new(job_handler));
    let ctx = mock_factory::get_job_handler_context();
    // Mocking the `get_job_handler` call in create_job function.
    ctx.expect().times(1).with(eq(JobType::DataSubmission)).returning(move |_| Arc::clone(&job_handler));

    assert!(verify_job(job_item.id, services.config.clone()).await.is_ok());

    // DB checks.
    let updated_job = database_client.get_job_by_id(job_item.id).await.unwrap().unwrap();
    assert_eq!(updated_job.status, JobStatus::VerificationFailed);

    // Waiting for 5 secs for message to be passed into the queue
    sleep(Duration::from_secs(5)).await;

    // Queue checks.
    let consumed_messages =
        services.config.queue().consume_message_from_queue(JOB_PROCESSING_QUEUE.to_string()).await.unwrap();
    let consumed_message_payload: MessagePayloadType = consumed_messages.payload_serde_json().unwrap().unwrap();
    assert_eq!(consumed_message_payload.id, job_item.id);
}

/// Tests `verify_job` function when job is having expected status
/// and returns a `Rejected` verification status but doesn't add
/// the job to process queue because of maximum attempts reached.
#[rstest]
#[tokio::test]
async fn verify_job_with_rejected_status_works() {
    let mut job_item =
        build_job_item_by_type_and_status(JobType::DataSubmission, JobStatus::PendingVerification, "1".to_string());

    // increasing JOB_VERIFICATION_ATTEMPT_METADATA_KEY to simulate max. attempts reached.
    let metadata = increment_key_in_metadata(&job_item.metadata, JOB_PROCESS_ATTEMPT_METADATA_KEY).unwrap();
    job_item.metadata = metadata;

    // building config
    let services = TestConfigBuilder::new()
        .configure_database(ConfigType::Actual)
        .configure_queue_client(ConfigType::Actual)
        .build()
        .await;

    let database_client = services.config.database();
    let mut job_handler = MockJob::new();

    // creating job in database
    database_client.create_job(job_item.clone()).await.unwrap();
    // expecting process job function in job processor to return the external ID
    job_handler.expect_verify_job().times(1).returning(move |_, _| Ok(JobVerificationStatus::Rejected("".to_string())));
    job_handler.expect_max_process_attempts().returning(move || 1u64);

    let job_handler: Arc<Box<dyn Job>> = Arc::new(Box::new(job_handler));
    let ctx = mock_factory::get_job_handler_context();
    // Mocking the `get_job_handler` call in create_job function.
    ctx.expect().times(1).with(eq(JobType::DataSubmission)).returning(move |_| Arc::clone(&job_handler));

    assert!(verify_job(job_item.id, services.config.clone()).await.is_ok());

    // DB checks.
    let updated_job = database_client.get_job_by_id(job_item.id).await.unwrap().unwrap();
    assert_eq!(updated_job.status, JobStatus::VerificationFailed);
    assert_eq!(updated_job.metadata.get(JOB_PROCESS_ATTEMPT_METADATA_KEY).unwrap(), "1");

    // Waiting for 5 secs for message to be passed into the queue
    sleep(Duration::from_secs(5)).await;

    // Queue checks.
    let consumed_messages_processing_queue =
        services.config.queue().consume_message_from_queue(JOB_PROCESSING_QUEUE.to_string()).await.unwrap_err();
    assert_matches!(consumed_messages_processing_queue, QueueError::NoData);
}

/// Tests `verify_job` function when job is having expected status
/// and returns a `Pending` verification status.
#[rstest]
#[tokio::test]
async fn verify_job_with_pending_status_adds_to_queue_works() {
    let job_item =
        build_job_item_by_type_and_status(JobType::DataSubmission, JobStatus::PendingVerification, "1".to_string());

    // building config
    let services = TestConfigBuilder::new()
        .configure_database(ConfigType::Actual)
        .configure_queue_client(ConfigType::Actual)
        .build()
        .await;

    let database_client = services.config.database();
    let mut job_handler = MockJob::new();

    // creating job in database
    database_client.create_job(job_item.clone()).await.unwrap();
    // expecting process job function in job processor to return the external ID
    job_handler.expect_verify_job().times(1).returning(move |_, _| Ok(JobVerificationStatus::Pending));
    job_handler.expect_max_verification_attempts().returning(move || 2u64);
    job_handler.expect_verification_polling_delay_seconds().returning(move || 2u64);

    let job_handler: Arc<Box<dyn Job>> = Arc::new(Box::new(job_handler));
    let ctx = mock_factory::get_job_handler_context();
    // Mocking the `get_job_handler` call in create_job function.
    ctx.expect().times(1).with(eq(JobType::DataSubmission)).returning(move |_| Arc::clone(&job_handler));

    assert!(verify_job(job_item.id, services.config.clone()).await.is_ok());

    // DB checks.
    let updated_job = database_client.get_job_by_id(job_item.id).await.unwrap().unwrap();
    assert_eq!(updated_job.metadata.get(JOB_VERIFICATION_ATTEMPT_METADATA_KEY).unwrap(), "1");
    assert_eq!(updated_job.status, JobStatus::PendingVerification);

    // Waiting for 5 secs for message to be passed into the queue
    sleep(Duration::from_secs(5)).await;

    // Queue checks
    let consumed_messages =
        services.config.queue().consume_message_from_queue(JOB_VERIFICATION_QUEUE.to_string()).await.unwrap();
    let consumed_message_payload: MessagePayloadType = consumed_messages.payload_serde_json().unwrap().unwrap();
    assert_eq!(consumed_message_payload.id, job_item.id);
}

/// Tests `verify_job` function when job is having expected status
/// and returns a `Pending` verification status but doesn't add
/// the job to process queue because of maximum attempts reached.
#[rstest]
#[tokio::test]
async fn verify_job_with_pending_status_works() {
    let mut job_item =
        build_job_item_by_type_and_status(JobType::DataSubmission, JobStatus::PendingVerification, "1".to_string());

    // increasing JOB_VERIFICATION_ATTEMPT_METADATA_KEY to simulate max. attempts reached.
    let metadata = increment_key_in_metadata(&job_item.metadata, JOB_VERIFICATION_ATTEMPT_METADATA_KEY).unwrap();
    job_item.metadata = metadata;

    // building config
    let services = TestConfigBuilder::new()
        .configure_database(ConfigType::Actual)
        .configure_queue_client(ConfigType::Actual)
        .build()
        .await;

    let database_client = services.config.database();
    let mut job_handler = MockJob::new();

    // creating job in database
    database_client.create_job(job_item.clone()).await.unwrap();
    // expecting process job function in job processor to return the external ID
    job_handler.expect_verify_job().times(1).returning(move |_, _| Ok(JobVerificationStatus::Pending));
    job_handler.expect_max_verification_attempts().returning(move || 1u64);
    job_handler.expect_verification_polling_delay_seconds().returning(move || 2u64);

    let job_handler: Arc<Box<dyn Job>> = Arc::new(Box::new(job_handler));
    let ctx = mock_factory::get_job_handler_context();
    // Mocking the `get_job_handler` call in create_job function.
    ctx.expect().times(1).with(eq(JobType::DataSubmission)).returning(move |_| Arc::clone(&job_handler));

    assert!(verify_job(job_item.id, services.config.clone()).await.is_ok());

    // DB checks.
    let updated_job = database_client.get_job_by_id(job_item.id).await.unwrap().unwrap();
    assert_eq!(updated_job.status, JobStatus::VerificationTimeout);
    assert_eq!(updated_job.metadata.get(JOB_VERIFICATION_ATTEMPT_METADATA_KEY).unwrap(), "1");

    // Waiting for 5 secs for message to be passed into the queue
    sleep(Duration::from_secs(5)).await;

    // Queue checks.
    let consumed_messages_verification_queue =
        services.config.queue().consume_message_from_queue(JOB_VERIFICATION_QUEUE.to_string()).await.unwrap_err();
    assert_matches!(consumed_messages_verification_queue, QueueError::NoData);
}

fn build_job_item_by_type_and_status(job_type: JobType, job_status: JobStatus, internal_id: String) -> JobItem {
    let mut hashmap: HashMap<String, String> = HashMap::new();
    hashmap.insert(JOB_PROCESS_ATTEMPT_METADATA_KEY.to_string(), "0".to_string());
    hashmap.insert(JOB_VERIFICATION_ATTEMPT_METADATA_KEY.to_string(), "0".to_string());
    JobItem {
        id: Uuid::new_v4(),
        internal_id,
        job_type,
        status: job_status,
        external_id: ExternalId::Number(0),
        metadata: hashmap,
        version: 0,
        created_at: Utc::now().round_subsecs(0),
        updated_at: Utc::now().round_subsecs(0),
    }
}

#[rstest]
#[case(JobType::DataSubmission, JobStatus::Completed)] // code should panic here, how can completed move to dl queue ?
#[case(JobType::SnosRun, JobStatus::PendingVerification)]
#[case(JobType::ProofCreation, JobStatus::LockedForProcessing)]
#[case(JobType::ProofRegistration, JobStatus::Created)]
#[case(JobType::StateTransition, JobStatus::Completed)]
#[case(JobType::ProofCreation, JobStatus::VerificationTimeout)]
#[case(JobType::DataSubmission, JobStatus::VerificationFailed)]
#[tokio::test]
async fn handle_job_failure_with_failed_job_status_works(#[case] job_type: JobType, #[case] job_status: JobStatus) {
    let services = TestConfigBuilder::new()
        .configure_database(ConfigType::Actual)
        .configure_queue_client(ConfigType::Actual)
        .build()
        .await;

    let database_client = services.config.database();
    let internal_id = 1;

    // create a job, with already available "last_job_status"
    let mut job_expected = build_job_item(job_type.clone(), JobStatus::Failed, internal_id);
    let mut job_metadata = job_expected.metadata.clone();
    job_metadata.insert("last_job_status".to_string(), job_status.to_string());
    job_expected.metadata.clone_from(&job_metadata);

    let job_id = job_expected.id;

    // feeding the job to DB
    database_client.create_job(job_expected.clone()).await.unwrap();

    // calling handle_job_failure
    handle_job_failure(job_id, services.config.clone()).await.expect("handle_job_failure failed to run");

    let job_fetched =
        services.config.database().get_job_by_id(job_id).await.expect("Unable to fetch Job Data").unwrap();

    assert_eq!(job_fetched, job_expected);
}

#[rstest]
#[case::pending_verification(JobType::SnosRun, JobStatus::PendingVerification)]
#[case::verification_timeout(JobType::SnosRun, JobStatus::VerificationTimeout)]
#[tokio::test]
async fn handle_job_failure_with_correct_job_status_works(#[case] job_type: JobType, #[case] job_status: JobStatus) {
    let services = TestConfigBuilder::new()
        .configure_database(ConfigType::Actual)
        .configure_queue_client(ConfigType::Actual)
        .build()
        .await;

    let database_client = services.config.database();
    let internal_id = 1;

    // create a job
    let job = build_job_item(job_type.clone(), job_status.clone(), internal_id);
    let job_id = job.id;

    // feeding the job to DB
    database_client.create_job(job.clone()).await.unwrap();

    // calling handle_job_failure
    handle_job_failure(job_id, services.config.clone()).await.expect("handle_job_failure failed to run");

    let job_fetched =
        services.config.database().get_job_by_id(job_id).await.expect("Unable to fetch Job Data").unwrap();

    // creating expected output
    let mut job_expected = job.clone();
    let mut job_metadata = job_expected.metadata.clone();
    job_metadata.insert("last_job_status".to_string(), job_status.to_string());
    job_expected.metadata.clone_from(&job_metadata);
    job_expected.status = JobStatus::Failed;
    job_expected.version = 1;

    assert_eq!(job_fetched, job_expected);
}

#[rstest]
#[case(JobType::DataSubmission)]
#[tokio::test]
async fn handle_job_failure_job_status_completed_works(#[case] job_type: JobType) {
    let job_status = JobStatus::Completed;

    let services = TestConfigBuilder::new()
        .configure_database(ConfigType::Actual)
        .configure_queue_client(ConfigType::Actual)
        .build()
        .await;

    let database_client = services.config.database();
    let internal_id = 1;

    // create a job
    let job_expected = build_job_item(job_type.clone(), job_status.clone(), internal_id);
    let job_id = job_expected.id;

    // feeding the job to DB
    database_client.create_job(job_expected.clone()).await.unwrap();

    // calling handle_job_failure
    handle_job_failure(job_id, services.config.clone())
        .await
        .expect("Test call to handle_job_failure should have passed.");

    // The completed job status on db is untouched.
    let job_fetched =
        services.config.database().get_job_by_id(job_id).await.expect("Unable to fetch Job Data").unwrap();

    assert_eq!(job_fetched, job_expected);
}<|MERGE_RESOLUTION|>--- conflicted
+++ resolved
@@ -9,26 +9,14 @@
 use tokio::time::sleep;
 use uuid::Uuid;
 
-<<<<<<< HEAD
 use super::database::build_job_item;
-use crate::config::config;
-use crate::jobs::handle_job_failure;
-use crate::jobs::types::{JobStatus, JobType};
-use crate::tests::config::TestConfigBuilder;
-=======
 use crate::jobs::constants::{JOB_PROCESS_ATTEMPT_METADATA_KEY, JOB_VERIFICATION_ATTEMPT_METADATA_KEY};
-use crate::jobs::handle_job_failure;
 use crate::jobs::job_handler_factory::mock_factory;
-use crate::jobs::types::JobType;
-use crate::jobs::types::{ExternalId, JobItem, JobVerificationStatus};
-use crate::jobs::{create_job, increment_key_in_metadata, process_job, verify_job, Job, MockJob};
+use crate::jobs::types::{ExternalId, JobItem, JobStatus, JobType, JobVerificationStatus};
+use crate::jobs::{create_job, handle_job_failure, increment_key_in_metadata, process_job, verify_job, Job, MockJob};
 use crate::queue::job_queue::{JOB_PROCESSING_QUEUE, JOB_VERIFICATION_QUEUE};
 use crate::tests::common::MessagePayloadType;
-use crate::tests::config::ConfigType;
-use crate::{jobs::types::JobStatus, tests::config::TestConfigBuilder};
-
-use super::database::build_job_item;
->>>>>>> 05e8acb7
+use crate::tests::config::{ConfigType, TestConfigBuilder};
 
 #[cfg(test)]
 pub mod da_job;
@@ -39,32 +27,8 @@
 #[cfg(test)]
 pub mod state_update_job;
 
-<<<<<<< HEAD
-#[cfg(test)]
-pub mod snos_job;
-
-use std::collections::HashMap;
-use std::sync::Arc;
-use std::time::Duration;
-
 use assert_matches::assert_matches;
 use chrono::{SubsecRound, Utc};
-use mockall::predicate::eq;
-use mongodb::bson::doc;
-use omniqueue::QueueError;
-use tokio::time::sleep;
-use uuid::Uuid;
-
-use crate::jobs::constants::{JOB_PROCESS_ATTEMPT_METADATA_KEY, JOB_VERIFICATION_ATTEMPT_METADATA_KEY};
-use crate::jobs::job_handler_factory::mock_factory;
-use crate::jobs::types::{ExternalId, JobItem, JobVerificationStatus};
-use crate::jobs::{create_job, increment_key_in_metadata, process_job, verify_job, Job, MockJob};
-use crate::queue::job_queue::{JOB_PROCESSING_QUEUE, JOB_VERIFICATION_QUEUE};
-use crate::tests::common::MessagePayloadType;
-=======
-use assert_matches::assert_matches;
-use chrono::{SubsecRound, Utc};
->>>>>>> 05e8acb7
 
 /// Tests `create_job` function when job is not existing in the db.
 #[rstest]
@@ -125,9 +89,9 @@
     let database_client = services.config.database();
     database_client.create_job(job_item).await.unwrap();
 
-    assert!(create_job(JobType::ProofCreation, "0".to_string(), HashMap::new(), services.config.clone())
-        .await
-        .is_err());
+    assert!(
+        create_job(JobType::ProofCreation, "0".to_string(), HashMap::new(), services.config.clone()).await.is_err()
+    );
 
     // Waiting for 5 secs for message to be passed into the queue
     sleep(Duration::from_secs(5)).await;
@@ -154,9 +118,9 @@
     let ctx = mock_factory::get_job_handler_context();
     ctx.expect().times(1).returning(|_| panic!("Job type not implemented yet."));
 
-    assert!(create_job(JobType::ProofCreation, "0".to_string(), HashMap::new(), services.config.clone())
-        .await
-        .is_err());
+    assert!(
+        create_job(JobType::ProofCreation, "0".to_string(), HashMap::new(), services.config.clone()).await.is_err()
+    );
 
     // Waiting for 5 secs for message to be passed into the queue
     sleep(Duration::from_secs(5)).await;
