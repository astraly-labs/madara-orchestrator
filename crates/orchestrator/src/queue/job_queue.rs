--- conflicted
+++ resolved
@@ -29,18 +29,6 @@
 // Queues for SNOS worker trigger listening
 pub const WORKER_TRIGGER_QUEUE: &str = "madara_orchestrator_worker_trigger_queue";
 
-<<<<<<< HEAD
-use thiserror::Error;
-
-use crate::workers::data_submission_worker::DataSubmissionWorker;
-use crate::workers::proof_registration::ProofRegistrationWorker;
-use crate::workers::proving::ProvingWorker;
-use crate::workers::snos::SnosWorker;
-use crate::workers::update_state::UpdateStateWorker;
-use crate::workers::Worker;
-
-=======
->>>>>>> 05e8acb7
 #[derive(Error, Debug, PartialEq)]
 pub enum ConsumptionError {
     #[error("Failed to consume message from queue, error {error_msg:?}")]
@@ -299,12 +287,8 @@
 }
 
 macro_rules! spawn_consumer {
-<<<<<<< HEAD
-    ($queue_type:expr, $handler:expr, $consume_function:expr) => {
-=======
-    ($queue_type :expr, $handler : expr, $consume_function: expr, $config :expr) => {
+    ($queue_type:expr, $handler:expr, $consume_function:expr, $config:expr) => {
         let config_clone = $config.clone();
->>>>>>> 05e8acb7
         tokio::spawn(async move {
             loop {
                 match $consume_function($queue_type, $handler, config_clone.clone()).await {
